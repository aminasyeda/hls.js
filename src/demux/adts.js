/**
 *  ADTS parser helper
 */
<<<<<<< HEAD
import { logger } from '../utils/logger';
import { ErrorTypes, ErrorDetails } from '../errors';

export function getAudioConfig(observer, data, offset, audioCodec) {
  var adtsObjectType, // :int
    adtsSampleingIndex, // :int
    adtsExtensionSampleingIndex, // :int
    adtsChanelConfig, // :int
    config,
    userAgent = navigator.userAgent.toLowerCase(),
    manifestCodec = audioCodec,
    adtsSampleingRates = [
      96000, 88200,
      64000, 48000,
      44100, 32000,
      24000, 22050,
      16000, 12000,
      11025, 8000,
      7350];
  // byte 2
  adtsObjectType = ((data[offset + 2] & 0xC0) >>> 6) + 1;
  adtsSampleingIndex = ((data[offset + 2] & 0x3C) >>> 2);
  if (adtsSampleingIndex > adtsSampleingRates.length - 1) {
    observer.trigger(Event.ERROR, { type: ErrorTypes.MEDIA_ERROR, details: ErrorDetails.FRAG_PARSING_ERROR, fatal: true, reason: `invalid ADTS sampling index:${adtsSampleingIndex}` });
    return;
  }
  adtsChanelConfig = ((data[offset + 2] & 0x01) << 2);
  // byte 3
  adtsChanelConfig |= ((data[offset + 3] & 0xC0) >>> 6);
  logger.log(`manifest codec:${audioCodec},ADTS data:type:${adtsObjectType},sampleingIndex:${adtsSampleingIndex}[${adtsSampleingRates[adtsSampleingIndex]}Hz],channelConfig:${adtsChanelConfig}`);
  // firefox: freq less than 24kHz = AAC SBR (HE-AAC)
  if (/firefox/i.test(userAgent)) {
    if (adtsSampleingIndex >= 6) {
      adtsObjectType = 5;
      config = new Array(4);
      // HE-AAC uses SBR (Spectral Band Replication) , high frequencies are constructed from low frequencies
      // there is a factor 2 between frame sample rate and output sample rate
      // multiply frequency by 2 (see table below, equivalent to substract 3)
      adtsExtensionSampleingIndex = adtsSampleingIndex - 3;
    } else {
=======
import {logger} from '../utils/logger';
import {ErrorTypes, ErrorDetails} from '../errors';

 class ADTS {

  static getAudioConfig(observer, data, offset, audioCodec) {
    var adtsObjectType, // :int
        adtsSampleingIndex, // :int
        adtsExtensionSampleingIndex, // :int
        adtsChanelConfig, // :int
        config,
        userAgent, 
        adtsSampleingRates = [
            96000, 88200,
            64000, 48000,
            44100, 32000,
            24000, 22050,
            16000, 12000,
            11025, 8000,
            7350];
    try {
      userAgent = navigator.userAgent.toLowerCase();
    }
    catch(e)
    {
      userAgent = 'EDGE';
    }
    

    // byte 2
    adtsObjectType = ((data[offset + 2] & 0xC0) >>> 6) + 1;
    adtsSampleingIndex = ((data[offset + 2] & 0x3C) >>> 2);
    if(adtsSampleingIndex > adtsSampleingRates.length-1) {
      observer.trigger(Event.ERROR, {type: ErrorTypes.MEDIA_ERROR, details: ErrorDetails.FRAG_PARSING_ERROR, fatal: true, reason: `invalid ADTS sampling index:${adtsSampleingIndex}`});
      return;
    }
    adtsChanelConfig = ((data[offset + 2] & 0x01) << 2);
    // byte 3
    adtsChanelConfig |= ((data[offset + 3] & 0xC0) >>> 6);
    logger.log(`manifest codec:${audioCodec},ADTS data:type:${adtsObjectType},sampleingIndex:${adtsSampleingIndex}[${adtsSampleingRates[adtsSampleingIndex]}Hz],channelConfig:${adtsChanelConfig}`);
    // firefox: freq less than 24kHz = AAC SBR (HE-AAC)
    if (userAgent.indexOf('firefox') !== -1) {
      if (adtsSampleingIndex >= 6) {
        adtsObjectType = 5;
        config = new Array(4);
        // HE-AAC uses SBR (Spectral Band Replication) , high frequencies are constructed from low frequencies
        // there is a factor 2 between frame sample rate and output sample rate
        // multiply frequency by 2 (see table below, equivalent to substract 3)
        adtsExtensionSampleingIndex = adtsSampleingIndex - 3;
      } else {
        adtsObjectType = 2;
        config = new Array(2);
        adtsExtensionSampleingIndex = adtsSampleingIndex;
      }
      // Android : always use AAC
    } else if (userAgent.indexOf('android') !== -1) {
>>>>>>> b26f861a
      adtsObjectType = 2;
      config = new Array(2);
      adtsExtensionSampleingIndex = adtsSampleingIndex;
    }
    // Android : always use AAC
  } else if (userAgent.indexOf('android') !== -1) {
    adtsObjectType = 2;
    config = new Array(2);
    adtsExtensionSampleingIndex = adtsSampleingIndex;
  } else {
    /*  for other browsers (Chrome/Vivaldi/Opera ...)
        always force audio type to be HE-AAC SBR, as some browsers do not support audio codec switch properly (like Chrome ...)
    */
    adtsObjectType = 5;
    config = new Array(4);
    // if (manifest codec is HE-AAC or HE-AACv2) OR (manifest codec not specified AND frequency less than 24kHz)
    if ((audioCodec && ((audioCodec.indexOf('mp4a.40.29') !== -1) ||
      (audioCodec.indexOf('mp4a.40.5') !== -1))) ||
      (!audioCodec && adtsSampleingIndex >= 6)) {
      // HE-AAC uses SBR (Spectral Band Replication) , high frequencies are constructed from low frequencies
      // there is a factor 2 between frame sample rate and output sample rate
      // multiply frequency by 2 (see table below, equivalent to substract 3)
      adtsExtensionSampleingIndex = adtsSampleingIndex - 3;
    } else {
      // if (manifest codec is AAC) AND (frequency less than 24kHz AND nb channel is 1) OR (manifest codec not specified and mono audio)
      // Chrome fails to play back with low frequency AAC LC mono when initialized with HE-AAC.  This is not a problem with stereo.
      if (audioCodec && audioCodec.indexOf('mp4a.40.2') !== -1 && ((adtsSampleingIndex >= 6 && adtsChanelConfig === 1) ||
            /vivaldi/i.test(userAgent)) ||
        (!audioCodec && adtsChanelConfig === 1)) {
        adtsObjectType = 2;
        config = new Array(2);
      }
      adtsExtensionSampleingIndex = adtsSampleingIndex;
    }
  }
  /* refer to http://wiki.multimedia.cx/index.php?title=MPEG-4_Audio#Audio_Specific_Config
      ISO 14496-3 (AAC).pdf - Table 1.13 — Syntax of AudioSpecificConfig()
    Audio Profile / Audio Object Type
    0: Null
    1: AAC Main
    2: AAC LC (Low Complexity)
    3: AAC SSR (Scalable Sample Rate)
    4: AAC LTP (Long Term Prediction)
    5: SBR (Spectral Band Replication)
    6: AAC Scalable
   sampling freq
    0: 96000 Hz
    1: 88200 Hz
    2: 64000 Hz
    3: 48000 Hz
    4: 44100 Hz
    5: 32000 Hz
    6: 24000 Hz
    7: 22050 Hz
    8: 16000 Hz
    9: 12000 Hz
    10: 11025 Hz
    11: 8000 Hz
    12: 7350 Hz
    13: Reserved
    14: Reserved
    15: frequency is written explictly
    Channel Configurations
    These are the channel configurations:
    0: Defined in AOT Specifc Config
    1: 1 channel: front-center
    2: 2 channels: front-left, front-right
  */
  // audioObjectType = profile => profile, the MPEG-4 Audio Object Type minus 1
  config[0] = adtsObjectType << 3;
  // samplingFrequencyIndex
  config[0] |= (adtsSampleingIndex & 0x0E) >> 1;
  config[1] |= (adtsSampleingIndex & 0x01) << 7;
  // channelConfiguration
  config[1] |= adtsChanelConfig << 3;
  if (adtsObjectType === 5) {
    // adtsExtensionSampleingIndex
    config[1] |= (adtsExtensionSampleingIndex & 0x0E) >> 1;
    config[2] = (adtsExtensionSampleingIndex & 0x01) << 7;
    // adtsObjectType (force to 2, chrome is checking that object type is less than 5 ???
    //    https://chromium.googlesource.com/chromium/src.git/+/master/media/formats/mp4/aac.cc
    config[2] |= 2 << 2;
    config[3] = 0;
  }
  return { config: config, samplerate: adtsSampleingRates[adtsSampleingIndex], channelCount: adtsChanelConfig, codec: ('mp4a.40.' + adtsObjectType), manifestCodec: manifestCodec };
}

export function isHeaderPattern(data, offset) {
  return data[offset] === 0xff && (data[offset + 1] & 0xf6) === 0xf0;
}

export function getHeaderLength(data, offset) {
  return (!!(data[offset + 1] & 0x01) ? 7 : 9);
}

export function getFullFrameLength(data, offset) {
  return ((data[offset + 3] & 0x03) << 11) |
    (data[offset + 4] << 3) |
    ((data[offset + 5] & 0xE0) >>> 5);
}

export function isHeader(data, offset) {
  // Look for ADTS header | 1111 1111 | 1111 X00X | where X can be either 0 or 1
  // Layer bits (position 14 and 15) in header should be always 0 for ADTS
  // More info https://wiki.multimedia.cx/index.php?title=ADTS
  if (offset + 1 < data.length && isHeaderPattern(data, offset)) {
    return true;
  }
  return false;
}

export function probe(data, offset) {
  // same as isHeader but we also check that ADTS frame follows last ADTS frame
  // or end of data is reached
  if (offset + 1 < data.length && isHeaderPattern(data, offset)) {
    // ADTS header Length
    let headerLength = getHeaderLength(data, offset);
    // ADTS frame Length
    let frameLength = headerLength;
    if (offset + 5 < data.length) {
      frameLength = getFullFrameLength(data, offset);
    }
    let newOffset = offset + frameLength;
    if (newOffset === data.length || (newOffset + 1 < data.length && isHeaderPattern(data, newOffset))) {
      return true;
    }
  }
  return false;
}

export function initTrackConfig(track, observer, data, offset, audioCodec) {
  if (!track.samplerate) {
    var config = getAudioConfig(observer, data, offset, audioCodec);
    track.config = config.config;
    track.samplerate = config.samplerate;
    track.channelCount = config.channelCount;
    track.codec = config.codec;
    track.manifestCodec = config.manifestCodec;
    logger.log(`parsed codec:${track.codec},rate:${config.samplerate},nb channel:${config.channelCount}`);
  }
}

export function getFrameDuration(samplerate) {
  return 1024 * 90000 / samplerate;
}

export function parseFrameHeader(data, offset, pts, frameIndex, frameDuration) {
  var headerLength, frameLength, stamp;
  var length = data.length;

  // The protection skip bit tells us if we have 2 bytes of CRC data at the end of the ADTS header
  headerLength = getHeaderLength(data, offset);
  // retrieve frame size
  frameLength = getFullFrameLength(data, offset);
  frameLength -= headerLength;

  if ((frameLength > 0) && ((offset + headerLength + frameLength) <= length)) {
    stamp = pts + frameIndex * frameDuration;
    //logger.log(`AAC frame, offset/length/total/pts:${offset+headerLength}/${frameLength}/${data.byteLength}/${(stamp/90).toFixed(0)}`);
    return { headerLength, frameLength, stamp };
  }

  return undefined;
}

export function appendFrame(track, data, offset, pts, frameIndex) {
  var frameDuration = getFrameDuration(track.samplerate);
  var header = parseFrameHeader(data, offset, pts, frameIndex, frameDuration);
  if (header) {
    var stamp = header.stamp;
    var headerLength = header.headerLength;
    var frameLength = header.frameLength;

    //logger.log(`AAC frame, offset/length/total/pts:${offset+headerLength}/${frameLength}/${data.byteLength}/${(stamp/90).toFixed(0)}`);
    var aacSample = {
      unit: data.subarray(offset + headerLength, offset + headerLength + frameLength),
      pts: stamp,
      dts: stamp
    };

    track.samples.push(aacSample);
    track.len += frameLength;

    return {sample: aacSample, length: frameLength + headerLength};
  }

  return undefined;
}
<|MERGE_RESOLUTION|>--- conflicted
+++ resolved
@@ -1,48 +1,6 @@
 /**
  *  ADTS parser helper
  */
-<<<<<<< HEAD
-import { logger } from '../utils/logger';
-import { ErrorTypes, ErrorDetails } from '../errors';
-
-export function getAudioConfig(observer, data, offset, audioCodec) {
-  var adtsObjectType, // :int
-    adtsSampleingIndex, // :int
-    adtsExtensionSampleingIndex, // :int
-    adtsChanelConfig, // :int
-    config,
-    userAgent = navigator.userAgent.toLowerCase(),
-    manifestCodec = audioCodec,
-    adtsSampleingRates = [
-      96000, 88200,
-      64000, 48000,
-      44100, 32000,
-      24000, 22050,
-      16000, 12000,
-      11025, 8000,
-      7350];
-  // byte 2
-  adtsObjectType = ((data[offset + 2] & 0xC0) >>> 6) + 1;
-  adtsSampleingIndex = ((data[offset + 2] & 0x3C) >>> 2);
-  if (adtsSampleingIndex > adtsSampleingRates.length - 1) {
-    observer.trigger(Event.ERROR, { type: ErrorTypes.MEDIA_ERROR, details: ErrorDetails.FRAG_PARSING_ERROR, fatal: true, reason: `invalid ADTS sampling index:${adtsSampleingIndex}` });
-    return;
-  }
-  adtsChanelConfig = ((data[offset + 2] & 0x01) << 2);
-  // byte 3
-  adtsChanelConfig |= ((data[offset + 3] & 0xC0) >>> 6);
-  logger.log(`manifest codec:${audioCodec},ADTS data:type:${adtsObjectType},sampleingIndex:${adtsSampleingIndex}[${adtsSampleingRates[adtsSampleingIndex]}Hz],channelConfig:${adtsChanelConfig}`);
-  // firefox: freq less than 24kHz = AAC SBR (HE-AAC)
-  if (/firefox/i.test(userAgent)) {
-    if (adtsSampleingIndex >= 6) {
-      adtsObjectType = 5;
-      config = new Array(4);
-      // HE-AAC uses SBR (Spectral Band Replication) , high frequencies are constructed from low frequencies
-      // there is a factor 2 between frame sample rate and output sample rate
-      // multiply frequency by 2 (see table below, equivalent to substract 3)
-      adtsExtensionSampleingIndex = adtsSampleingIndex - 3;
-    } else {
-=======
 import {logger} from '../utils/logger';
 import {ErrorTypes, ErrorDetails} from '../errors';
 
@@ -99,7 +57,6 @@
       }
       // Android : always use AAC
     } else if (userAgent.indexOf('android') !== -1) {
->>>>>>> b26f861a
       adtsObjectType = 2;
       config = new Array(2);
       adtsExtensionSampleingIndex = adtsSampleingIndex;
