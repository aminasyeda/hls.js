 /**
 * fMP4 remuxer
*/


import AAC from '../helper/aac';
import Event from '../events';
import {logger} from '../utils/logger';
import MP4 from '../remux/mp4-generator';
import {ErrorTypes, ErrorDetails} from '../errors';

// 10 seconds
const MAX_SILENT_FRAME_DURATION = 10 * 1000;

class MP4Remuxer {
  constructor(observer, config, typeSupported, vendor) {
    this.observer = observer;
    this.config = config;
    this.typeSupported = typeSupported;
    const userAgent = navigator.userAgent;
    this.isSafari = vendor && vendor.indexOf('Apple') > -1 && userAgent && !userAgent.match('CriOS');
    this.ISGenerated = false;
  }

  destroy() {
  }

  resetTimeStamp(defaultTimeStamp) {
    this._initPTS = this._initDTS = defaultTimeStamp;
  }

  resetInitSegment() {
    this.ISGenerated = false;
  }

  remux(audioTrack,videoTrack,id3Track,textTrack,timeOffset, contiguous,accurateTimeOffset) {
    // generate Init Segment if needed
    if (!this.ISGenerated) {
      this.generateIS(audioTrack,videoTrack,timeOffset);
    }

    if (this.ISGenerated) {
      const nbAudioSamples = audioTrack.samples.length;
      const nbVideoSamples = videoTrack.samples.length;
      let audioTimeOffset = timeOffset;
      let videoTimeOffset = timeOffset;
      if (nbAudioSamples && nbVideoSamples) {
        // timeOffset is expected to be the offset of the first timestamp of this fragment (first DTS)
        // if first audio DTS is not aligned with first video DTS then we need to take that into account
        // when providing timeOffset to remuxAudio / remuxVideo. if we don't do that, there might be a permanent / small
        // drift between audio and video streams
        let audiovideoDeltaDts = (audioTrack.samples[0].dts - videoTrack.samples[0].dts)/videoTrack.inputTimeScale;
        audioTimeOffset += Math.max(0,audiovideoDeltaDts);
        videoTimeOffset += Math.max(0,-audiovideoDeltaDts);
      }
      // Purposefully remuxing audio before video, so that remuxVideo can use nextAudioPts, which is
      // calculated in remuxAudio.
      //logger.log('nb AAC samples:' + audioTrack.samples.length);
      if (nbAudioSamples) {
        // if initSegment was generated without video samples, regenerate it again
        if (!audioTrack.timescale) {
          logger.warn('regenerate InitSegment as audio detected');
          this.generateIS(audioTrack,videoTrack,timeOffset);
        }
        let audioData = this.remuxAudio(audioTrack,audioTimeOffset,contiguous,accurateTimeOffset);
        //logger.log('nb AVC samples:' + videoTrack.samples.length);
        if (nbVideoSamples) {
          let audioTrackLength;
          if (audioData) {
            audioTrackLength = audioData.endPTS - audioData.startPTS;
          }
          // if initSegment was generated without video samples, regenerate it again
          if (!videoTrack.timescale) {
            logger.warn('regenerate InitSegment as video detected');
            this.generateIS(audioTrack,videoTrack,timeOffset);
          }
          this.remuxVideo(videoTrack,videoTimeOffset,contiguous,audioTrackLength, accurateTimeOffset);
        }
      } else {
        let videoData;
        //logger.log('nb AVC samples:' + videoTrack.samples.length);
        if (nbVideoSamples) {
          videoData = this.remuxVideo(videoTrack,videoTimeOffset,contiguous, accurateTimeOffset);
        }
        if (videoData && audioTrack.codec) {
          this.remuxEmptyAudio(audioTrack, audioTimeOffset, contiguous, videoData);
        }
      }
    }
    //logger.log('nb ID3 samples:' + audioTrack.samples.length);
    if (id3Track.samples.length) {
      this.remuxID3(id3Track,timeOffset);
    }
    //logger.log('nb ID3 samples:' + audioTrack.samples.length);
    if (textTrack.samples.length) {
      this.remuxText(textTrack,timeOffset);
    }
    //notify end of parsing
    this.observer.trigger(Event.FRAG_PARSED);
  }

  generateIS(audioTrack,videoTrack,timeOffset) {
    var observer = this.observer,
        audioSamples = audioTrack.samples,
        videoSamples = videoTrack.samples,
        typeSupported = this.typeSupported,
        container = 'audio/mp4',
        tracks = {},
        data = { tracks : tracks },
        computePTSDTS = (this._initPTS === undefined),
        initPTS, initDTS;

    if (computePTSDTS) {
      initPTS = initDTS = Infinity;
    }
    if (audioTrack.config && audioSamples.length) {
      // let's use audio sampling rate as MP4 time scale.
      // rationale is that there is a integer nb of audio frames per audio sample (1024 for AAC)
      // using audio sampling rate here helps having an integer MP4 frame duration
      // this avoids potential rounding issue and AV sync issue
      audioTrack.timescale = audioTrack.samplerate;
      logger.log (`audio sampling rate : ${audioTrack.samplerate}`);
      if (!audioTrack.isAAC) {
        if (typeSupported.mpeg) { // Chrome and Safari
          container = 'audio/mpeg';
          audioTrack.codec = '';
        } else if (typeSupported.mp3) { // Firefox
          audioTrack.codec = 'mp3';
        }
      }
      tracks.audio = {
        container : container,
        codec :  audioTrack.codec,
        initSegment : !audioTrack.isAAC && typeSupported.mpeg ? new Uint8Array() : MP4.initSegment([audioTrack]),
        metadata : {
          channelCount : audioTrack.channelCount
        }
      };
      if (computePTSDTS) {
        // remember first PTS of this demuxing context. for audio, PTS = DTS
        initPTS = initDTS = audioSamples[0].pts - audioTrack.inputTimeScale * timeOffset;
      }
    }

    if (videoTrack.sps && videoTrack.pps && videoSamples.length) {
      // let's use input time scale as MP4 video timescale
      // we use input time scale straight away to avoid rounding issues on frame duration / cts computation
      const inputTimeScale = videoTrack.inputTimeScale;
      videoTrack.timescale = inputTimeScale;
      tracks.video = {
        container : 'video/mp4',
        codec :  videoTrack.codec,
        initSegment : MP4.initSegment([videoTrack]),
        metadata : {
          width : videoTrack.width,
          height : videoTrack.height
        }
      };
      if (computePTSDTS) {
        initPTS = Math.min(initPTS,videoSamples[0].pts - inputTimeScale * timeOffset);
        initDTS = Math.min(initDTS,videoSamples[0].dts - inputTimeScale * timeOffset);
        this.observer.trigger(Event.INIT_PTS_FOUND, { initPTS: initPTS});
      }
    }

    if(Object.keys(tracks).length) {
      observer.trigger(Event.FRAG_PARSING_INIT_SEGMENT,data);
      this.ISGenerated = true;
      if (computePTSDTS) {
        this._initPTS = initPTS;
        this._initDTS = initDTS;
      }
    } else {
      observer.trigger(Event.ERROR, {type : ErrorTypes.MEDIA_ERROR, details: ErrorDetails.FRAG_PARSING_ERROR, fatal: false, reason: 'no audio/video samples found'});
    }
  }

  remuxVideo(track, timeOffset, contiguous, audioTrackLength, accurateTimeOffset) {
    var offset = 8,
        timeScale = track.timescale,
        mp4SampleDuration,
        mdat, moof,
        firstPTS, firstDTS,
        nextDTS,
        lastPTS, lastDTS,
        inputSamples = track.samples,
        outputSamples = [],
        nbSamples = inputSamples.length,
        ptsNormalize = this._PTSNormalize,
        initDTS = this._initDTS;

  // for (let i = 0; i < track.samples.length; i++) {
  //   let avcSample = track.samples[i];
  //   let units = avcSample.units;
  //   let unitsString = '';
  //   for (let j = 0; j < units.length ; j++) {
  //     unitsString += units[j].type + ',';
  //     if (units[j].data.length < 500) {
  //       unitsString += Hex.hexDump(units[j].data);
  //     }
  //   }
  //   logger.log(avcSample.pts + '/' + avcSample.dts + ',' + unitsString + avcSample.units.length);
  // }

    // if parsed fragment is contiguous with last one, let's use last DTS value as reference
    let nextAvcDts = this.nextAvcDts;

    const isSafari = this.isSafari;

    // Safari does not like overlapping DTS on consecutive fragments. let's use nextAvcDts to overcome this if fragments are consecutive
    if (isSafari) {
      // also consider consecutive fragments as being contiguous (even if a level switch occurs),
      // for sake of clarity:
      // consecutive fragments are frags with
      //  - less than 100ms gaps between new time offset (if accurate) and next expected PTS OR
      //  - less than 200 ms PTS gaps (timeScale/5)
      contiguous |= (inputSamples.length && nextAvcDts &&
                     ((accurateTimeOffset && Math.abs(timeOffset-nextAvcDts/timeScale) < 0.1) ||
                      Math.abs((inputSamples[0].pts-nextAvcDts-initDTS)) < timeScale/5)
                      );
    }

    if (!contiguous) {
      // if not contiguous, let's use target timeOffset
      nextAvcDts = timeOffset*timeScale;
    }

  // PTS is coded on 33bits, and can loop from -2^32 to 2^32
  // ptsNormalize will make PTS/DTS value monotonic, we use last known DTS value as reference value
    inputSamples.forEach(function(sample) {
      sample.pts = ptsNormalize(sample.pts-initDTS, nextAvcDts);
      sample.dts = ptsNormalize(sample.dts-initDTS, nextAvcDts);
    });

    // sort video samples by DTS then PTS then demux id order
    inputSamples.sort(function(a, b) {
      const deltadts = a.dts - b.dts;
      const deltapts = a.pts - b.pts;
      return deltadts ? deltadts : deltapts ? deltapts : (a.id - b.id);
    });

    // handle broken streams with PTS < DTS, tolerance up 200ms (18000 in 90kHz timescale)
    let PTSDTSshift = inputSamples.reduce( (prev, curr) => Math.max(Math.min(prev,curr.pts-curr.dts),-18000),0);
    if (PTSDTSshift < 0) {
      logger.warn(`PTS < DTS detected in video samples, shifting DTS by ${Math.round(PTSDTSshift/90)} ms to overcome this issue`);
      for (let i = 0; i < inputSamples.length; i++) {
        inputSamples[i].dts += PTSDTSshift;
      }
    }

    // compute first DTS and last DTS, normalize them against reference value
    let sample = inputSamples[0];
    firstDTS =  Math.max(sample.dts,0);
    firstPTS =  Math.max(sample.pts,0);

    // check timestamp continuity accross consecutive fragments (this is to remove inter-fragment gap/hole)
    let delta = Math.round((firstDTS - nextAvcDts) / 90);
    // if fragment are contiguous, detect hole/overlapping between fragments
    if (contiguous) {
      if (delta) {
        if (delta > 1) {
          logger.log(`AVC:${delta} ms hole between fragments detected,filling it`);
        } else if (delta < -1) {
          logger.log(`AVC:${(-delta)} ms overlapping between fragments detected`);
        }
        // remove hole/gap : set DTS to next expected DTS
        firstDTS = nextAvcDts;
        inputSamples[0].dts = firstDTS;
        // offset PTS as well, ensure that PTS is smaller or equal than new DTS
        firstPTS = Math.max(firstPTS - delta, nextAvcDts);
        inputSamples[0].pts = firstPTS;
        logger.log(`Video/PTS/DTS adjusted: ${Math.round(firstPTS/90)}/${Math.round(firstDTS/90)},delta:${delta} ms`);
      }
    }
    nextDTS = firstDTS;

    // compute lastPTS/lastDTS
    sample = inputSamples[inputSamples.length-1];
<<<<<<< HEAD
    lastDTS =  Math.max(sample.dts,0);
    lastPTS =  Math.max(sample.pts,0,lastDTS);
=======
    lastDTS = Math.max(this._PTSNormalize(sample.dts,nextAvcDts) - this._initDTS,0);
    lastPTS = Math.max(this._PTSNormalize(sample.pts,nextAvcDts) - this._initDTS,0);
    lastPTS = Math.max(lastPTS, lastDTS);

    let vendor,
        userAgent,
        isSafari,
        isChrome;
    try {
      vendor = navigator.vendor;
      userAgent = navigator.userAgent;
      isSafari = vendor && vendor.indexOf('Apple') > -1 && userAgent && !userAgent.match('CriOS');
      isChrome = userAgent.toLowerCase().indexOf('chrome') > -1;
    }
    catch(e)
    {
      isSafari = 0;
      isChrome = 0;
    }
>>>>>>> b26f861a

    // on Safari let's signal the same sample duration for all samples
    // sample duration (as expected by trun MP4 boxes), should be the delta between sample DTS
    // set this constant duration as being the avg delta between consecutive DTS.
    if (isSafari) {
      mp4SampleDuration = Math.round((lastDTS-firstDTS)/(inputSamples.length-1));
    }

    let nbNalu = 0, naluLen = 0;
    for (let i = 0 ; i < nbSamples; i++) {
      // compute total/avc sample length and nb of NAL units
      let sample = inputSamples[i], units = sample.units, nbUnits = units.length, sampleLen = 0;
      for (let j = 0; j < nbUnits; j++) {
        sampleLen += units[j].data.length;
      }
      naluLen += sampleLen;
      nbNalu += nbUnits;
      sample.length = sampleLen;

      // normalize PTS/DTS
      if (isSafari) {
        // sample DTS is computed using a constant decoding offset (mp4SampleDuration) between samples
        sample.dts = firstDTS + i*mp4SampleDuration;
      } else {
        // ensure sample monotonic DTS
        sample.dts = Math.max(sample.dts,firstDTS);
      }
      // ensure that computed value is greater or equal than sample DTS
      sample.pts = Math.max(sample.pts , sample.dts);
    }

    /* concatenate the video data and construct the mdat in place
      (need 8 more bytes to fill length and mpdat type) */
    let mdatSize = naluLen + (4 * nbNalu) + 8;
    try {
      mdat = new Uint8Array(mdatSize);
    } catch(err) {
      this.observer.trigger(Event.ERROR, {type : ErrorTypes.MUX_ERROR, details: ErrorDetails.REMUX_ALLOC_ERROR, fatal: false, bytes : mdatSize, reason: `fail allocating video mdat ${mdatSize}`});
      return;
    }
    let view = new DataView(mdat.buffer);
    view.setUint32(0, mdatSize);
    mdat.set(MP4.types.mdat, 4);

    for (let i = 0 ; i < nbSamples; i++) {
      let avcSample = inputSamples[i],
          avcSampleUnits = avcSample.units,
          mp4SampleLength = 0,
          compositionTimeOffset;
      // convert NALU bitstream to MP4 format (prepend NALU with size field)
      for(let j = 0, nbUnits = avcSampleUnits.length; j < nbUnits ; j++) {
        let unit = avcSampleUnits[j],
            unitData = unit.data,
            unitDataLen = unit.data.byteLength;
        view.setUint32(offset, unitDataLen);
        offset += 4;
        mdat.set(unitData, offset);
        offset += unitDataLen;
        mp4SampleLength += 4 + unitDataLen;
      }

      if(!isSafari) {
        // expected sample duration is the Decoding Timestamp diff of consecutive samples
        if (i < nbSamples - 1) {
          mp4SampleDuration = inputSamples[i+1].dts - avcSample.dts;
        } else {
          let config = this.config,
              lastFrameDuration = avcSample.dts - inputSamples[i > 0 ? i-1 : i].dts;
          if (config.stretchShortVideoTrack) {
            // In some cases, a segment's audio track duration may exceed the video track duration.
            // Since we've already remuxed audio, and we know how long the audio track is, we look to
            // see if the delta to the next segment is longer than the minimum of maxBufferHole and
            // maxSeekHole. If so, playback would potentially get stuck, so we artificially inflate
            // the duration of the last frame to minimize any potential gap between segments.
            let maxBufferHole = config.maxBufferHole,
                maxSeekHole = config.maxSeekHole,
                gapTolerance = Math.floor(Math.min(maxBufferHole, maxSeekHole) * timeScale),
                deltaToFrameEnd = (audioTrackLength ? firstPTS + audioTrackLength * timeScale : this.nextAudioPts) - avcSample.pts;
            if (deltaToFrameEnd > gapTolerance) {
              // We subtract lastFrameDuration from deltaToFrameEnd to try to prevent any video
              // frame overlap. maxBufferHole/maxSeekHole should be >> lastFrameDuration anyway.
              mp4SampleDuration = deltaToFrameEnd - lastFrameDuration;
              if (mp4SampleDuration < 0) {
                mp4SampleDuration = lastFrameDuration;
              }
              logger.log(`It is approximately ${deltaToFrameEnd/90} ms to the next segment; using duration ${mp4SampleDuration/90} ms for the last video frame.`);
            } else {
              mp4SampleDuration = lastFrameDuration;
            }
          } else {
            mp4SampleDuration = lastFrameDuration;
          }
        }
        compositionTimeOffset = Math.round(avcSample.pts - avcSample.dts);
      } else {
        compositionTimeOffset = Math.max(0,mp4SampleDuration*Math.round((avcSample.pts - avcSample.dts)/mp4SampleDuration));
      }


      //console.log('PTS/DTS/initDTS/normPTS/normDTS/relative PTS : ${avcSample.pts}/${avcSample.dts}/${initDTS}/${ptsnorm}/${dtsnorm}/${(avcSample.pts/4294967296).toFixed(3)}');
      outputSamples.push({
        size: mp4SampleLength,
         // constant duration
        duration: mp4SampleDuration,
        cts: compositionTimeOffset,
        flags: {
          isLeading: 0,
          isDependedOn: 0,
          hasRedundancy: 0,
          degradPrio: 0,
          dependsOn : avcSample.key ? 2 : 1,
          isNonSync : avcSample.key ? 0 : 1
        }
      });
    }
    // next AVC sample DTS should be equal to last sample DTS + last sample duration (in PES timescale)
    this.nextAvcDts = lastDTS + mp4SampleDuration;
    let dropped = track.dropped;
    track.len = 0;
    track.nbNalu = 0;
    track.dropped = 0;
    if(outputSamples.length && isChrome) {
      let flags = outputSamples[0].flags;
    // chrome workaround, mark first sample as being a Random Access Point to avoid sourcebuffer append issue
    // https://code.google.com/p/chromium/issues/detail?id=229412
      flags.dependsOn = 2;
      flags.isNonSync = 0;
    }
    track.samples = outputSamples;
    moof = MP4.moof(track.sequenceNumber++, firstDTS , track);
    track.samples = [];

    let data = {
      data1: moof,
      data2: mdat,
      startPTS: firstPTS / timeScale,
      endPTS: (lastPTS +  mp4SampleDuration) / timeScale,
      startDTS: firstDTS / timeScale,
      endDTS: this.nextAvcDts / timeScale,
      type: 'video',
      nb: outputSamples.length,
      dropped : dropped
    };
    this.observer.trigger(Event.FRAG_PARSING_DATA, data);
    return data;
  }

  remuxAudio(track, timeOffset, contiguous,accurateTimeOffset) {
    const inputTimeScale = track.inputTimeScale,
          mp4timeScale = track.timescale,
          scaleFactor = inputTimeScale/mp4timeScale,
          mp4SampleDuration = track.isAAC ? 1024 : 1152,
          inputSampleDuration = mp4SampleDuration * scaleFactor,
          ptsNormalize = this._PTSNormalize,
          initDTS = this._initDTS,
          rawMPEG = !track.isAAC && this.typeSupported.mpeg;

    var offset,
        mp4Sample,
        fillFrame,
        mdat, moof,
        firstPTS, lastPTS,
        inputSamples = track.samples,
        outputSamples = [],
        nextAudioPts = this.nextAudioPts;

    // for audio samples, also consider consecutive fragments as being contiguous (even if a level switch occurs),
    // for sake of clarity:
    // consecutive fragments are frags with
    //  - less than 100ms gaps between new time offset (if accurate) and next expected PTS OR
    //  - less than 20 audio frames distance
    // contiguous fragments are consecutive fragments from same quality level (same level, new SN = old SN + 1)
    // this helps ensuring audio continuity
    // and this also avoids audio glitches/cut when switching quality, or reporting wrong duration on first audio frame
    contiguous |= (inputSamples.length && nextAudioPts &&
                   ((accurateTimeOffset && Math.abs(timeOffset-nextAudioPts/inputTimeScale) < 0.1) ||
                    Math.abs((inputSamples[0].pts-nextAudioPts-initDTS)) < 20*inputSampleDuration)
                    );

    if (!contiguous) {
      // if fragments are not contiguous, let's use timeOffset to compute next Audio PTS
      nextAudioPts = timeOffset*inputTimeScale;
    }

    // compute normalized PTS
    inputSamples.forEach(function(sample) {
      sample.pts = sample.dts = ptsNormalize(sample.pts - initDTS, nextAudioPts);
    });

    // sort based on normalized PTS (this is to avoid sorting issues in case timestamp
    // reloop in the middle of our samples array)
    inputSamples.sort(function(a, b) {
      return a.pts - b.pts;
    });

    // If the audio track is missing samples, the frames seem to get "left-shifted" within the
    // resulting mp4 segment, causing sync issues and leaving gaps at the end of the audio segment.
    // In an effort to prevent this from happening, we inject frames here where there are gaps.
    // When possible, we inject a silent frame; when that's not possible, we duplicate the last
    // frame.

    // only inject/drop audio frames in case time offset is accurate
    if (accurateTimeOffset && track.isAAC) {
      const maxAudioFramesDrift = this.config.maxAudioFramesDrift;
      for (let i = 0, nextPts = nextAudioPts; i < inputSamples.length; ) {
        // First, let's see how far off this frame is from where we expect it to be
        var sample = inputSamples[i], delta;
        let pts = sample.pts;
        delta = pts - nextPts;

        //console.log(Math.round(pts) + '/' + Math.round(nextPts) + '/' + Math.round(delta));
        const duration = Math.abs(1000*delta/inputTimeScale);

        // If we're overlapping by more than a duration, drop this sample
        if (delta <= -maxAudioFramesDrift*inputSampleDuration) {
          logger.warn(`Dropping 1 audio frame @ ${(nextPts/inputTimeScale).toFixed(3)}s due to ${Math.round(duration)} ms overlap.`);
          inputSamples.splice(i, 1);
          track.len -= sample.unit.length;
          // Don't touch nextPtsNorm or i
        }

        // Insert missing frames if:
        // 1: We're more than maxAudioFramesDrift frame away
        // 2: Not more than MAX_SILENT_FRAME_DURATION away
        // 3: currentTime (aka nextPtsNorm) is not 0
        else if (delta >= maxAudioFramesDrift*inputSampleDuration && duration < MAX_SILENT_FRAME_DURATION && nextPts) {
          var missing = Math.round(delta / inputSampleDuration);
          logger.warn(`Injecting ${missing} audio frame @ ${(nextPts/inputTimeScale).toFixed(3)}s due to ${Math.round(1000*delta/inputTimeScale)} ms gap.`);
          for (var j = 0; j < missing; j++) {
            let newStamp = Math.max(nextPts,0);
            fillFrame = AAC.getSilentFrame(track.manifestCodec || track.codec,track.channelCount);
            if (!fillFrame) {
              logger.log('Unable to get silent frame for given audio codec; duplicating last frame instead.');
              fillFrame = sample.unit.subarray();
            }
            inputSamples.splice(i, 0, {unit: fillFrame, pts: newStamp, dts: newStamp});
            track.len += fillFrame.length;
            nextPts += inputSampleDuration;
            i++;
          }

          // Adjust sample to next expected pts
          sample.pts = sample.dts = nextPts;
          nextPts += inputSampleDuration;
          i++;
        } else {
        // Otherwise, just adjust pts
          if (Math.abs(delta) > (0.1 * inputSampleDuration)) {
            //logger.log(`Invalid frame delta ${Math.round(delta + inputSampleDuration)} at PTS ${Math.round(pts / 90)} (should be ${Math.round(inputSampleDuration)}).`);
          }
          sample.pts = sample.dts = nextPts;
          nextPts += inputSampleDuration;
          i++;
        }
      }
    }


    for (let j =0 , nbSamples = inputSamples.length; j < nbSamples ; j++) {
      let audioSample = inputSamples[j];
      let unit = audioSample.unit;
      let pts = audioSample.pts;
      //logger.log(`Audio/PTS:${Math.round(pts/90)}`);
      // if not first sample
      if (lastPTS !== undefined) {
        mp4Sample.duration = Math.round((pts - lastPTS) / scaleFactor);
      } else {
        let delta = Math.round(1000 * (pts - nextAudioPts) / inputTimeScale),
            numMissingFrames = 0;
        // if fragment are contiguous, detect hole/overlapping between fragments
        // contiguous fragments are consecutive fragments from same quality level (same level, new SN = old SN + 1)
        if (contiguous && track.isAAC) {
          // log delta
          if (delta) {
            if (delta > 0 && delta < MAX_SILENT_FRAME_DURATION) {
              numMissingFrames = Math.round((pts - nextAudioPts) / inputSampleDuration);
              logger.log(`${delta} ms hole between AAC samples detected,filling it`);
              if (numMissingFrames > 0) {
                fillFrame = AAC.getSilentFrame(track.manifestCodec || track.codec,track.channelCount);
                if (!fillFrame) {
                  fillFrame = unit.subarray();
                }
                track.len += numMissingFrames * fillFrame.length;
              }
              // if we have frame overlap, overlapping for more than half a frame duraion
            } else if (delta < -12) {
              // drop overlapping audio frames... browser will deal with it
              logger.log(`drop overlapping AAC sample, expected/parsed/delta:${(nextAudioPts/inputTimeScale).toFixed(3)}s/${(pts/inputTimeScale).toFixed(3)}s/${(-delta)}ms`);
              track.len -= unit.byteLength;
              continue;
            }
            // set PTS/DTS to expected PTS/DTS
            pts = nextAudioPts;
          }
        }
        // remember first PTS of our audioSamples, ensure value is positive
        firstPTS = Math.max(0, pts);
        if(track.len > 0) {
          /* concatenate the audio data and construct the mdat in place
            (need 8 more bytes to fill length and mdat type) */
          let mdatSize = rawMPEG ? track.len : track.len + 8;
          offset = rawMPEG ? 0 : 8;
          try {
            mdat = new Uint8Array(mdatSize);
          } catch(err) {
            this.observer.trigger(Event.ERROR, {type : ErrorTypes.MUX_ERROR, details: ErrorDetails.REMUX_ALLOC_ERROR, fatal: false, bytes : mdatSize, reason: `fail allocating audio mdat ${mdatSize}`});
            return;
          }
          if (!rawMPEG) {
            const view = new DataView(mdat.buffer);
            view.setUint32(0, mdatSize);
            mdat.set(MP4.types.mdat, 4);
          }
        } else {
          // no audio samples
          return;
        }
        for (let i = 0; i < numMissingFrames; i++) {
          fillFrame = AAC.getSilentFrame(track.manifestCodec || track.codec,track.channelCount);
          if (!fillFrame) {
            logger.log('Unable to get silent frame for given audio codec; duplicating this frame instead.');
            fillFrame = unit.subarray();
          }
          mdat.set(fillFrame, offset);
          offset += fillFrame.byteLength;
          mp4Sample = {
            size: fillFrame.byteLength,
            cts: 0,
            duration: 1024,
            flags: {
              isLeading: 0,
              isDependedOn: 0,
              hasRedundancy: 0,
              degradPrio: 0,
              dependsOn: 1,
            }
          };
          outputSamples.push(mp4Sample);
        }
      }
      mdat.set(unit, offset);
      let unitLen = unit.byteLength;
      offset += unitLen;
      //console.log('PTS/DTS/initDTS/normPTS/normDTS/relative PTS : ${audioSample.pts}/${audioSample.dts}/${initDTS}/${ptsnorm}/${dtsnorm}/${(audioSample.pts/4294967296).toFixed(3)}');
      mp4Sample = {
        size: unitLen,
        cts: 0,
        duration: 0,
        flags: {
          isLeading: 0,
          isDependedOn: 0,
          hasRedundancy: 0,
          degradPrio: 0,
          dependsOn: 1,
        }
      };
      outputSamples.push(mp4Sample);
      lastPTS = pts;
    }
    var lastSampleDuration = 0;
    var nbSamples = outputSamples.length;
    //set last sample duration as being identical to previous sample
    if (nbSamples >= 2) {
      lastSampleDuration = outputSamples[nbSamples - 2].duration;
      mp4Sample.duration = lastSampleDuration;
    }
    if (nbSamples) {
      // next audio sample PTS should be equal to last sample PTS + duration
      this.nextAudioPts = nextAudioPts = lastPTS + scaleFactor * lastSampleDuration;
      //logger.log('Audio/PTS/PTSend:' + audioSample.pts.toFixed(0) + '/' + this.nextAacDts.toFixed(0));
      track.len = 0;
      track.samples = outputSamples;
      if (rawMPEG) {
        moof = new Uint8Array();
      } else {
        moof = MP4.moof(track.sequenceNumber++, firstPTS / scaleFactor, track);
      }
      track.samples = [];
      const start = firstPTS / inputTimeScale;
      const end = nextAudioPts / inputTimeScale;
      const audioData = {
        data1: moof,
        data2: mdat,
        startPTS: start,
        endPTS: end,
        startDTS: start,
        endDTS: end,
        type: 'audio',
        nb: nbSamples
      };
      this.observer.trigger(Event.FRAG_PARSING_DATA, audioData);
      return audioData;
    }
    return null;
  }

  remuxEmptyAudio(track, timeOffset, contiguous, videoData) {
    let inputTimeScale = track.inputTimeScale,
        mp4timeScale = track.samplerate ? track.samplerate : inputTimeScale,
        scaleFactor = inputTimeScale/mp4timeScale,
        nextAudioPts = this.nextAudioPts,

        // sync with video's timestamp
        startDTS = (nextAudioPts !== undefined ? nextAudioPts : videoData.startDTS * inputTimeScale) + this._initDTS,
        endDTS = videoData.endDTS * inputTimeScale + this._initDTS,
        // one sample's duration value
        sampleDuration = 1024,
        frameDuration = scaleFactor * sampleDuration,

        // samples count of this segment's duration
        nbSamples = Math.ceil((endDTS - startDTS) / frameDuration),

        // silent frame
        silentFrame = AAC.getSilentFrame(track.manifestCodec || track.codec,track.channelCount);

        logger.warn('remux empty Audio');
    // Can't remux if we can't generate a silent frame...
    if (!silentFrame) {
      logger.trace('Unable to remuxEmptyAudio since we were unable to get a silent frame for given audio codec!');
      return;
    }

    let samples = [];
    for(var i = 0; i < nbSamples; i++) {
      var stamp = startDTS + i * frameDuration;
      samples.push({unit: silentFrame, pts: stamp, dts: stamp});
      track.len += silentFrame.length;
    }
    track.samples = samples;

    this.remuxAudio(track, timeOffset, contiguous);
  }

  remuxID3(track,timeOffset) {
    var length = track.samples.length, sample;
    const inputTimeScale = track.inputTimeScale;
    const initPTS = this._initPTS;
    const initDTS = this._initDTS;
    // consume samples
    if(length) {
      for(var index = 0; index < length; index++) {
        sample = track.samples[index];
        // setting id3 pts, dts to relative time
        // using this._initPTS and this._initDTS to calculate relative time
        sample.pts = ((sample.pts - initPTS) / inputTimeScale);
        sample.dts = ((sample.dts - initDTS) / inputTimeScale);
      }
      this.observer.trigger(Event.FRAG_PARSING_METADATA, {
        samples:track.samples
      });
    }

    track.samples = [];
    timeOffset = timeOffset;
  }

  remuxText(track,timeOffset) {
    track.samples.sort(function(a, b) {
      return (a.pts-b.pts);
    });

    var length = track.samples.length, sample;
    const inputTimeScale = track.inputTimeScale;
    const initPTS = this._initPTS;
    // consume samples
    if(length) {
      for(var index = 0; index < length; index++) {
        sample = track.samples[index];
        // setting text pts, dts to relative time
        // using this._initPTS and this._initDTS to calculate relative time
        sample.pts = ((sample.pts - initPTS) / inputTimeScale);
      }
      this.observer.trigger(Event.FRAG_PARSING_USERDATA, {
        samples:track.samples
      });
    }

    track.samples = [];
    timeOffset = timeOffset;
  }

  _PTSNormalize(value, reference) {
    var offset;
    if (reference === undefined) {
      return value;
    }
    if (reference < value) {
      // - 2^33
      offset = -8589934592;
    } else {
      // + 2^33
      offset = 8589934592;
    }
    /* PTS is 33bit (from 0 to 2^33 -1)
      if diff between value and reference is bigger than half of the amplitude (2^32) then it means that
      PTS looping occured. fill the gap */
    while (Math.abs(value - reference) > 4294967296) {
        value += offset;
    }
    return value;
  }

}

export default MP4Remuxer;<|MERGE_RESOLUTION|>--- conflicted
+++ resolved
@@ -276,10 +276,6 @@
 
     // compute lastPTS/lastDTS
     sample = inputSamples[inputSamples.length-1];
-<<<<<<< HEAD
-    lastDTS =  Math.max(sample.dts,0);
-    lastPTS =  Math.max(sample.pts,0,lastDTS);
-=======
     lastDTS = Math.max(this._PTSNormalize(sample.dts,nextAvcDts) - this._initDTS,0);
     lastPTS = Math.max(this._PTSNormalize(sample.pts,nextAvcDts) - this._initDTS,0);
     lastPTS = Math.max(lastPTS, lastDTS);
@@ -299,7 +295,6 @@
       isSafari = 0;
       isChrome = 0;
     }
->>>>>>> b26f861a
 
     // on Safari let's signal the same sample duration for all samples
     // sample duration (as expected by trun MP4 boxes), should be the delta between sample DTS
